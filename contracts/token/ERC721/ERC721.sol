pragma solidity ^0.4.24;

import "./IERC721.sol";
import "./ERC721Basic.sol";
import "../../introspection/SupportsInterfaceWithLookup.sol";


/**
 * @title Full ERC721 Token
 * This implementation includes all the required and some optional functionality of the ERC721 standard
 * Moreover, it includes approve all functionality using operator terminology
 * @dev see https://github.com/ethereum/EIPs/blob/master/EIPS/eip-721.md
 */
contract ERC721 is SupportsInterfaceWithLookup, ERC721Basic, IERC721 {

  // Token name
  string internal name_;

  // Token symbol
  string internal symbol_;

  // Mapping from owner to list of owned token IDs
<<<<<<< HEAD
  mapping(address => uint256[]) internal ownedTokens;

  // Mapping from token ID to index of the owner tokens list
  mapping(uint256 => uint256) internal ownedTokensIndex;

  // Array with all token ids, used for enumeration
  uint256[] internal allTokens;

  // Mapping from token id to position in the allTokens array
  mapping(uint256 => uint256) internal allTokensIndex;

  // Optional mapping for token URIs
  mapping(uint256 => string) internal tokenURIs;
=======
  mapping(address => uint256[]) private ownedTokens_;

  // Mapping from token ID to index of the owner tokens list
  mapping(uint256 => uint256) private ownedTokensIndex_;

  // Array with all token ids, used for enumeration
  uint256[] private allTokens_;

  // Mapping from token id to position in the allTokens array
  mapping(uint256 => uint256) private allTokensIndex_;

  // Optional mapping for token URIs
  mapping(uint256 => string) private tokenURIs_;

  bytes4 private constant InterfaceId_ERC721Enumerable = 0x780e9d63;
  /**
   * 0x780e9d63 ===
   *   bytes4(keccak256('totalSupply()')) ^
   *   bytes4(keccak256('tokenOfOwnerByIndex(address,uint256)')) ^
   *   bytes4(keccak256('tokenByIndex(uint256)'))
   */

  bytes4 private constant InterfaceId_ERC721Metadata = 0x5b5e139f;
  /**
   * 0x5b5e139f ===
   *   bytes4(keccak256('name()')) ^
   *   bytes4(keccak256('symbol()')) ^
   *   bytes4(keccak256('tokenURI(uint256)'))
   */
>>>>>>> 616124e3

  /**
   * @dev Constructor function
   */
  constructor(string _name, string _symbol) public {
    name_ = _name;
    symbol_ = _symbol;

    // register the supported interfaces to conform to ERC721 via ERC165
    _registerInterface(InterfaceId_ERC721Enumerable);
    _registerInterface(InterfaceId_ERC721Metadata);
  }

  /**
   * @dev Gets the token name
   * @return string representing the token name
   */
  function name() external view returns (string) {
    return name_;
  }

  /**
   * @dev Gets the token symbol
   * @return string representing the token symbol
   */
  function symbol() external view returns (string) {
    return symbol_;
  }

  /**
   * @dev Returns an URI for a given token ID
   * Throws if the token ID does not exist. May return an empty string.
   * @param _tokenId uint256 ID of the token to query
   */
  function tokenURI(uint256 _tokenId) public view returns (string) {
    require(_exists(_tokenId));
<<<<<<< HEAD
    return tokenURIs[_tokenId];
=======
    return tokenURIs_[_tokenId];
>>>>>>> 616124e3
  }

  /**
   * @dev Gets the token ID at a given index of the tokens list of the requested owner
   * @param _owner address owning the tokens list to be accessed
   * @param _index uint256 representing the index to be accessed of the requested tokens list
   * @return uint256 token ID at the given index of the tokens list owned by the requested address
   */
  function tokenOfOwnerByIndex(
    address _owner,
    uint256 _index
  )
    public
    view
    returns (uint256)
  {
    require(_index < balanceOf(_owner));
<<<<<<< HEAD
    return ownedTokens[_owner][_index];
=======
    return ownedTokens_[_owner][_index];
>>>>>>> 616124e3
  }

  /**
   * @dev Gets the total amount of tokens stored by the contract
   * @return uint256 representing the total amount of tokens
   */
  function totalSupply() public view returns (uint256) {
<<<<<<< HEAD
    return allTokens.length;
=======
    return allTokens_.length;
>>>>>>> 616124e3
  }

  /**
   * @dev Gets the token ID at a given index of all the tokens in this contract
   * Reverts if the index is greater or equal to the total number of tokens
   * @param _index uint256 representing the index to be accessed of the tokens list
   * @return uint256 token ID at the given index of the tokens list
   */
  function tokenByIndex(uint256 _index) public view returns (uint256) {
    require(_index < totalSupply());
<<<<<<< HEAD
    return allTokens[_index];
=======
    return allTokens_[_index];
>>>>>>> 616124e3
  }

  /**
   * @dev Internal function to set the token URI for a given token
   * Reverts if the token ID does not exist
   * @param _tokenId uint256 ID of the token to set its URI
   * @param _uri string URI to assign
   */
  function _setTokenURI(uint256 _tokenId, string _uri) internal {
    require(_exists(_tokenId));
<<<<<<< HEAD
    tokenURIs[_tokenId] = _uri;
=======
    tokenURIs_[_tokenId] = _uri;
>>>>>>> 616124e3
  }

  /**
   * @dev Internal function to add a token ID to the list of a given address
   * @param _to address representing the new owner of the given token ID
   * @param _tokenId uint256 ID of the token to be added to the tokens list of the given address
   */
  function _addTokenTo(address _to, uint256 _tokenId) internal {
    super._addTokenTo(_to, _tokenId);
<<<<<<< HEAD
    uint256 length = ownedTokens[_to].length;
    ownedTokens[_to].push(_tokenId);
    ownedTokensIndex[_tokenId] = length;
=======
    uint256 length = ownedTokens_[_to].length;
    ownedTokens_[_to].push(_tokenId);
    ownedTokensIndex_[_tokenId] = length;
>>>>>>> 616124e3
  }

  /**
   * @dev Internal function to remove a token ID from the list of a given address
   * @param _from address representing the previous owner of the given token ID
   * @param _tokenId uint256 ID of the token to be removed from the tokens list of the given address
   */
  function _removeTokenFrom(address _from, uint256 _tokenId) internal {
    super._removeTokenFrom(_from, _tokenId);

    // To prevent a gap in the array, we store the last token in the index of the token to delete, and
    // then delete the last slot.
<<<<<<< HEAD
    uint256 tokenIndex = ownedTokensIndex[_tokenId];
    uint256 lastTokenIndex = ownedTokens[_from].length.sub(1);
    uint256 lastToken = ownedTokens[_from][lastTokenIndex];

    ownedTokens[_from][tokenIndex] = lastToken;
    // This also deletes the contents at the last position of the array
    ownedTokens[_from].length--;
=======
    uint256 tokenIndex = ownedTokensIndex_[_tokenId];
    uint256 lastTokenIndex = ownedTokens_[_from].length.sub(1);
    uint256 lastToken = ownedTokens_[_from][lastTokenIndex];

    ownedTokens_[_from][tokenIndex] = lastToken;
    // This also deletes the contents at the last position of the array
    ownedTokens_[_from].length--;
>>>>>>> 616124e3

    // Note that this will handle single-element arrays. In that case, both tokenIndex and lastTokenIndex are going to
    // be zero. Then we can make sure that we will remove _tokenId from the ownedTokens list since we are first swapping
    // the lastToken to the first position, and then dropping the element placed in the last position of the list

<<<<<<< HEAD
    ownedTokensIndex[_tokenId] = 0;
    ownedTokensIndex[lastToken] = tokenIndex;
=======
    ownedTokensIndex_[_tokenId] = 0;
    ownedTokensIndex_[lastToken] = tokenIndex;
>>>>>>> 616124e3
  }

  /**
   * @dev Internal function to mint a new token
   * Reverts if the given token ID already exists
   * @param _to address the beneficiary that will own the minted token
   * @param _tokenId uint256 ID of the token to be minted by the msg.sender
   */
  function _mint(address _to, uint256 _tokenId) internal {
    super._mint(_to, _tokenId);

<<<<<<< HEAD
    allTokensIndex[_tokenId] = allTokens.length;
    allTokens.push(_tokenId);
=======
    allTokensIndex_[_tokenId] = allTokens_.length;
    allTokens_.push(_tokenId);
>>>>>>> 616124e3
  }

  /**
   * @dev Internal function to burn a specific token
   * Reverts if the token does not exist
   * @param _owner owner of the token to burn
   * @param _tokenId uint256 ID of the token being burned by the msg.sender
   */
  function _burn(address _owner, uint256 _tokenId) internal {
    super._burn(_owner, _tokenId);

    // Clear metadata (if any)
<<<<<<< HEAD
    if (bytes(tokenURIs[_tokenId]).length != 0) {
      delete tokenURIs[_tokenId];
    }

    // Reorg all tokens array
    uint256 tokenIndex = allTokensIndex[_tokenId];
    uint256 lastTokenIndex = allTokens.length.sub(1);
    uint256 lastToken = allTokens[lastTokenIndex];

    allTokens[tokenIndex] = lastToken;
    allTokens[lastTokenIndex] = 0;

    allTokens.length--;
    allTokensIndex[_tokenId] = 0;
    allTokensIndex[lastToken] = tokenIndex;
=======
    if (bytes(tokenURIs_[_tokenId]).length != 0) {
      delete tokenURIs_[_tokenId];
    }

    // Reorg all tokens array
    uint256 tokenIndex = allTokensIndex_[_tokenId];
    uint256 lastTokenIndex = allTokens_.length.sub(1);
    uint256 lastToken = allTokens_[lastTokenIndex];

    allTokens_[tokenIndex] = lastToken;
    allTokens_[lastTokenIndex] = 0;

    allTokens_.length--;
    allTokensIndex_[_tokenId] = 0;
    allTokensIndex_[lastToken] = tokenIndex;
>>>>>>> 616124e3
  }

}<|MERGE_RESOLUTION|>--- conflicted
+++ resolved
@@ -20,21 +20,6 @@
   string internal symbol_;
 
   // Mapping from owner to list of owned token IDs
-<<<<<<< HEAD
-  mapping(address => uint256[]) internal ownedTokens;
-
-  // Mapping from token ID to index of the owner tokens list
-  mapping(uint256 => uint256) internal ownedTokensIndex;
-
-  // Array with all token ids, used for enumeration
-  uint256[] internal allTokens;
-
-  // Mapping from token id to position in the allTokens array
-  mapping(uint256 => uint256) internal allTokensIndex;
-
-  // Optional mapping for token URIs
-  mapping(uint256 => string) internal tokenURIs;
-=======
   mapping(address => uint256[]) private ownedTokens_;
 
   // Mapping from token ID to index of the owner tokens list
@@ -64,7 +49,6 @@
    *   bytes4(keccak256('symbol()')) ^
    *   bytes4(keccak256('tokenURI(uint256)'))
    */
->>>>>>> 616124e3
 
   /**
    * @dev Constructor function
@@ -101,11 +85,7 @@
    */
   function tokenURI(uint256 _tokenId) public view returns (string) {
     require(_exists(_tokenId));
-<<<<<<< HEAD
-    return tokenURIs[_tokenId];
-=======
     return tokenURIs_[_tokenId];
->>>>>>> 616124e3
   }
 
   /**
@@ -123,11 +103,7 @@
     returns (uint256)
   {
     require(_index < balanceOf(_owner));
-<<<<<<< HEAD
-    return ownedTokens[_owner][_index];
-=======
     return ownedTokens_[_owner][_index];
->>>>>>> 616124e3
   }
 
   /**
@@ -135,11 +111,7 @@
    * @return uint256 representing the total amount of tokens
    */
   function totalSupply() public view returns (uint256) {
-<<<<<<< HEAD
-    return allTokens.length;
-=======
     return allTokens_.length;
->>>>>>> 616124e3
   }
 
   /**
@@ -150,11 +122,7 @@
    */
   function tokenByIndex(uint256 _index) public view returns (uint256) {
     require(_index < totalSupply());
-<<<<<<< HEAD
-    return allTokens[_index];
-=======
     return allTokens_[_index];
->>>>>>> 616124e3
   }
 
   /**
@@ -165,11 +133,7 @@
    */
   function _setTokenURI(uint256 _tokenId, string _uri) internal {
     require(_exists(_tokenId));
-<<<<<<< HEAD
-    tokenURIs[_tokenId] = _uri;
-=======
     tokenURIs_[_tokenId] = _uri;
->>>>>>> 616124e3
   }
 
   /**
@@ -179,15 +143,9 @@
    */
   function _addTokenTo(address _to, uint256 _tokenId) internal {
     super._addTokenTo(_to, _tokenId);
-<<<<<<< HEAD
-    uint256 length = ownedTokens[_to].length;
-    ownedTokens[_to].push(_tokenId);
-    ownedTokensIndex[_tokenId] = length;
-=======
     uint256 length = ownedTokens_[_to].length;
     ownedTokens_[_to].push(_tokenId);
     ownedTokensIndex_[_tokenId] = length;
->>>>>>> 616124e3
   }
 
   /**
@@ -200,15 +158,6 @@
 
     // To prevent a gap in the array, we store the last token in the index of the token to delete, and
     // then delete the last slot.
-<<<<<<< HEAD
-    uint256 tokenIndex = ownedTokensIndex[_tokenId];
-    uint256 lastTokenIndex = ownedTokens[_from].length.sub(1);
-    uint256 lastToken = ownedTokens[_from][lastTokenIndex];
-
-    ownedTokens[_from][tokenIndex] = lastToken;
-    // This also deletes the contents at the last position of the array
-    ownedTokens[_from].length--;
-=======
     uint256 tokenIndex = ownedTokensIndex_[_tokenId];
     uint256 lastTokenIndex = ownedTokens_[_from].length.sub(1);
     uint256 lastToken = ownedTokens_[_from][lastTokenIndex];
@@ -216,19 +165,13 @@
     ownedTokens_[_from][tokenIndex] = lastToken;
     // This also deletes the contents at the last position of the array
     ownedTokens_[_from].length--;
->>>>>>> 616124e3
 
     // Note that this will handle single-element arrays. In that case, both tokenIndex and lastTokenIndex are going to
     // be zero. Then we can make sure that we will remove _tokenId from the ownedTokens list since we are first swapping
     // the lastToken to the first position, and then dropping the element placed in the last position of the list
 
-<<<<<<< HEAD
-    ownedTokensIndex[_tokenId] = 0;
-    ownedTokensIndex[lastToken] = tokenIndex;
-=======
     ownedTokensIndex_[_tokenId] = 0;
     ownedTokensIndex_[lastToken] = tokenIndex;
->>>>>>> 616124e3
   }
 
   /**
@@ -240,13 +183,8 @@
   function _mint(address _to, uint256 _tokenId) internal {
     super._mint(_to, _tokenId);
 
-<<<<<<< HEAD
-    allTokensIndex[_tokenId] = allTokens.length;
-    allTokens.push(_tokenId);
-=======
     allTokensIndex_[_tokenId] = allTokens_.length;
     allTokens_.push(_tokenId);
->>>>>>> 616124e3
   }
 
   /**
@@ -259,23 +197,6 @@
     super._burn(_owner, _tokenId);
 
     // Clear metadata (if any)
-<<<<<<< HEAD
-    if (bytes(tokenURIs[_tokenId]).length != 0) {
-      delete tokenURIs[_tokenId];
-    }
-
-    // Reorg all tokens array
-    uint256 tokenIndex = allTokensIndex[_tokenId];
-    uint256 lastTokenIndex = allTokens.length.sub(1);
-    uint256 lastToken = allTokens[lastTokenIndex];
-
-    allTokens[tokenIndex] = lastToken;
-    allTokens[lastTokenIndex] = 0;
-
-    allTokens.length--;
-    allTokensIndex[_tokenId] = 0;
-    allTokensIndex[lastToken] = tokenIndex;
-=======
     if (bytes(tokenURIs_[_tokenId]).length != 0) {
       delete tokenURIs_[_tokenId];
     }
@@ -291,7 +212,6 @@
     allTokens_.length--;
     allTokensIndex_[_tokenId] = 0;
     allTokensIndex_[lastToken] = tokenIndex;
->>>>>>> 616124e3
   }
 
 }