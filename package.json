{
  "name": "zeppelin-solidity",
  "version": "1.2.0",
  "description": "Secure Smart Contract library for Solidity",
  "scripts": {
    "test": "scripts/test.sh",
    "console": "truffle console",
    "coverage": "scripts/coverage.sh"
  },
  "repository": {
    "type": "git",
    "url": "https://github.com/OpenZeppelin/zeppelin-solidity.git"
  },
  "keywords": [
    "solidity",
    "ethereum",
    "smart",
    "contracts",
    "security",
    "zeppelin"
  ],
  "author": "Manuel Araoz <manuelaraoz@gmail.com>",
  "license": "MIT",
  "bugs": {
    "url": "https://github.com/OpenZeppelin/zeppelin-solidity/issues"
  },
  "homepage": "https://github.com/OpenZeppelin/zeppelin-solidity",
  "devDependencies": {
    "babel-polyfill": "^6.23.0",
    "babel-preset-es2015": "^6.18.0",
    "babel-preset-stage-2": "^6.18.0",
    "babel-preset-stage-3": "^6.17.0",
    "babel-register": "^6.23.0",
    "chai": "^4.0.2",
    "chai-as-promised": "^7.0.0",
    "chai-bignumber": "^2.0.0",
    "coveralls": "^2.13.1",
<<<<<<< HEAD
    "ethereumjs-testrpc": "^3.0.2",
    "ethereumjs-util": "^5.1.2",
=======
    "ethereumjs-testrpc": "^4.1.1",
>>>>>>> 33eb8b1d
    "mocha-lcov-reporter": "^1.3.0",
    "solidity-coverage": "^0.2.2",
    "truffle": "^3.4.6",
    "truffle-hdwallet-provider": "0.0.3"
  }
}<|MERGE_RESOLUTION|>--- conflicted
+++ resolved
@@ -35,12 +35,8 @@
     "chai-as-promised": "^7.0.0",
     "chai-bignumber": "^2.0.0",
     "coveralls": "^2.13.1",
-<<<<<<< HEAD
-    "ethereumjs-testrpc": "^3.0.2",
     "ethereumjs-util": "^5.1.2",
-=======
     "ethereumjs-testrpc": "^4.1.1",
->>>>>>> 33eb8b1d
     "mocha-lcov-reporter": "^1.3.0",
     "solidity-coverage": "^0.2.2",
     "truffle": "^3.4.6",
