--- conflicted
+++ resolved
@@ -45,11 +45,7 @@
     uint256 public constant SWORD = 3;
     uint256 public constant SHIELD = 4;
 
-<<<<<<< HEAD
-    constructor() ERC1155("https://game.example/api/item/{1}.json") {
-=======
-    constructor() public ERC1155("https://game.example/api/item/{id}.json") {
->>>>>>> 3d2e5c03
+    constructor() ERC1155("https://game.example/api/item/{id}.json") {
         _mint(msg.sender, GOLD, 10**18, "");
         _mint(msg.sender, SILVER, 10**27, "");
         _mint(msg.sender, THORS_HAMMER, 1, "");
